--- conflicted
+++ resolved
@@ -77,21 +77,6 @@
 
 fastify.register(fastifyFormBody);
 fastify.register(fastifyWs);
-
-// Add custom middleware to capture raw body for webhooks
-fastify.addHook("onRequest", (request, reply, done) => {
-  if (request.url === "/webhook/elevenlabs") {
-    // For webhook endpoint, capture raw body manually before Fastify processes it
-    const chunks = [];
-    request.raw.on("data", (chunk) => chunks.push(chunk));
-    request.raw.on("end", () => {
-      request.rawBody = Buffer.concat(chunks).toString();
-      done();
-    });
-  } else {
-    done();
-  }
-});
 
 const PORT = process.env.PORT || 8000;
 
@@ -2414,71 +2399,9 @@
 // Add webhook endpoint for ElevenLabs
 fastify.post("/webhook/elevenlabs", async (request, reply) => {
   try {
-<<<<<<< HEAD
-    console.log("=".repeat(80));
-    console.log("🔔 [ELEVENLABS WEBHOOK] Post-call webhook received");
-    console.log("=".repeat(80));
-
-    // Get the raw body that was captured by the middleware
-    const rawBody = request.rawBody;
-    const signature = request.headers["elevenlabs-signature"];
-
-    console.log("📋 Webhook Headers:", request.headers);
-    console.log("📄 Raw Body Length:", rawBody?.length || 0);
-    console.log("📄 Raw Body (first 200 chars):", rawBody?.substring(0, 200));
-    console.log("📄 Raw Body available:", !!rawBody);
-
-    if (!signature) {
-      console.error("❌ No signature provided");
-      return reply.code(401).send({ error: "No signature provided" });
-    }
-
-    if (!rawBody) {
-      console.error("❌ No raw body captured by middleware");
-      console.log("🔍 Trying fallback methods...");
-
-      // Fallback: try to get raw body from request.raw
-      let fallbackRawBody = "";
-      if (request.raw && request.raw.body) {
-        fallbackRawBody = request.raw.body.toString();
-        console.log("📄 Using fallback request.raw.body");
-      } else {
-        console.error("❌ No fallback raw body available");
-        return reply
-          .code(400)
-          .send({ error: "No raw body available for signature verification" });
-      }
-
-      // Use fallback raw body for verification
-      if (!verifyElevenLabsSignature(fallbackRawBody, signature)) {
-        console.error("❌ Invalid signature with fallback raw body");
-        return reply.code(401).send({ error: "Invalid signature" });
-      }
-    } else {
-      // Use middleware raw body for verification
-      if (!verifyElevenLabsSignature(rawBody, signature)) {
-        console.error("❌ Invalid signature");
-        console.log("🔍 Signature verification failed. Raw body:", rawBody);
-        console.log("🔍 Signature received:", signature);
-        return reply.code(401).send({ error: "Invalid signature" });
-      }
-    }
-
-    console.log("✅ Signature verified successfully");
+    console.log("🔔 [ELEVENLABS] Webhook received");
 
     const webhookData = request.body;
-    console.log("📊 Webhook Data Structure:", {
-      hasWebhookData: !!webhookData,
-      hasData: !!webhookData?.data,
-      hasConversationId: !!webhookData?.data?.conversation_id,
-      webhookDataKeys: webhookData ? Object.keys(webhookData) : [],
-      dataKeys: webhookData?.data ? Object.keys(webhookData.data) : [],
-    });
-=======
-    console.log("🔔 [ELEVENLABS] Webhook received");
-
-    const webhookData = request.body;
->>>>>>> d2d410f7
 
     // Check for ElevenLabs specific structure
     if (
@@ -2487,28 +2410,11 @@
       !webhookData.data.conversation_id
     ) {
       console.error("❌ Invalid webhook data structure");
-      console.log("📊 Received data:", JSON.stringify(webhookData, null, 2));
       return reply.code(400).send({ error: "Invalid webhook data" });
     }
 
     const { conversation_id, analysis, transcript, metadata } =
       webhookData.data;
-<<<<<<< HEAD
-
-    console.log("🔍 Processing webhook for conversation:", conversation_id);
-    console.log(
-      "📊 Analysis data:",
-      analysis ? Object.keys(analysis) : "No analysis"
-    );
-    console.log(
-      "📊 Transcript length:",
-      transcript ? transcript.length : "No transcript"
-    );
-    console.log(
-      "📊 Metadata:",
-      metadata ? Object.keys(metadata) : "No metadata"
-    );
-=======
 
     console.log("📞 [ELEVENLABS] Processing conversation:", conversation_id);
 
@@ -2537,7 +2443,6 @@
           (analysis.transcript_summary.length > 200 ? "..." : "")
       );
     }
->>>>>>> d2d410f7
 
     // Find the call by conversation_id
     const { data: call, error: callError } = await supabase
@@ -2548,24 +2453,6 @@
 
     if (callError || !call) {
       console.error("❌ Call not found for conversation:", conversation_id);
-      console.log(
-        "🔍 Searching for calls with conversation_id:",
-        conversation_id
-      );
-
-      // Let's check what calls exist in the database
-      const { data: allCalls, error: allCallsError } = await supabase
-        .from("calls")
-        .select("call_sid, conversation_id, created_at")
-        .order("created_at", { ascending: false })
-        .limit(10);
-
-      if (!allCallsError) {
-        console.log("📋 Recent calls in database:", allCalls);
-      } else {
-        console.error("❌ Error fetching recent calls:", allCallsError);
-      }
-
       return reply.code(404).send({ error: "Call not found" });
     }
 
@@ -2594,11 +2481,6 @@
         updateData.turn_count = transcript.length;
       }
     }
-<<<<<<< HEAD
-
-    console.log("📝 Updating call with data:", updateData);
-=======
->>>>>>> d2d410f7
 
     const { error: updateError } = await supabase
       .from("calls")
